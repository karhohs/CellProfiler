--- conflicted
+++ resolved
@@ -319,13 +319,7 @@
             "matplotlib",
             "MySQL-python",
             "numpy",
-<<<<<<< HEAD
             "prokaryote",
-            "pytest",
-=======
-            "prokaryote>=1.0.11",
-            "pyamg==3.1.1",
->>>>>>> 10bd63d6
             "python-bioformats",
             "pyzmq",
             "raven",
