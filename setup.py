--- conflicted
+++ resolved
@@ -246,17 +246,7 @@
     """ % (self.distribution.metadata.version,
            self.msi_name,
            self.output_dir))
-<<<<<<< HEAD
-            if numpy.log(sys.maxsize) / numpy.log(2) > 32:
-=======
-            with open("ilastik.iss", "w") as fd:
-                if self.with_ilastik:
-                    fd.write(
-                            'Name: "{group}\Ilastik"; '
-                            'Filename: "{app}\CellProfiler.exe"; '
-                            'Parameters:"--ilastik"; WorkingDir: "{app}"\n')
             if math.log(sys.maxsize) / math.log(2) > 32:
->>>>>>> df0dd7f6
                 cell_profiler_iss = "CellProfiler64.iss"
             else:
                 cell_profiler_iss = "CellProfiler.iss"
