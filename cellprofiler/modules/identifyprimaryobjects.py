--- conflicted
+++ resolved
@@ -1174,21 +1174,12 @@
             outlined_axes = figure.subplot(0,1, sharexy = orig_axes)
             table_axes    = figure.subplot(1,1, sharexy = orig_axes)
     
-<<<<<<< HEAD
-            title = "Original image, cycle #%d"%(workspace.measurements.image_number,)
+            title = "Input image, cycle #%d"%(workspace.measurements.image_number,)
             figure.subplot_imshow_grayscale(0, 0,
                                               workspace.display_data.image,
                                               title)
             figure.subplot_imshow_labels(1, 0, workspace.display_data.labeled_image, 
                                            self.object_name.value)
-=======
-            title = "Input image, cycle #%d"%(workspace.image_set.number + 1,)
-            my_frame.subplot_imshow_grayscale(0, 0,
-                                              workspace.display_data.image.pixel_data,
-                                              title)
-            my_frame.subplot_imshow_labels(1, 0, workspace.display_data.labeled_image, 
-                                           "%s objects"%self.object_name.value)
->>>>>>> bbb12779
     
             if workspace.display_data.image.ndim == 2:
                 # Outline the size-excluded pixels in red
