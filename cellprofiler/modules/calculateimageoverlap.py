--- conflicted
+++ resolved
@@ -501,9 +501,6 @@
             rand_index = adjusted_rand_index = np.nan
         return rand_index, adjusted_rand_index 
 
-<<<<<<< HEAD
-    def display(self, workspace, figure):
-=======
     def compute_rand_index_ijv(self, gt_ijv, test_ijv, mask):
         '''Compute the Rand Index for an IJV matrix
         
@@ -646,8 +643,7 @@
         adjusted_rand_index = (rand_index - e_omega) / (1 - e_omega)
         return rand_index, adjusted_rand_index
         
-    def display(self, workspace):
->>>>>>> bbb12779
+    def display(self, workspace, figure):
         '''Display the image confusion matrix & statistics'''
         figure.set_subplots((2, 3))
         for x, y, image, label in (
