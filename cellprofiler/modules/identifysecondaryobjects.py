--- conflicted
+++ resolved
@@ -559,49 +559,8 @@
                                         out_img)
         else:
             primary_outline = outline(objects.segmented)
-<<<<<<< HEAD
         secondary_outline = outline(segmented_out)
 
-=======
-        secondary_outline = outline(segmented_out) 
-        if workspace.frame != None:
-            object_area = np.sum(segmented_out > 0)
-            object_pct = 100 * object_area / np.product(segmented_out.shape)
-                
-            my_frame=workspace.create_or_find_figure(title="IdentifySecondaryObjects, image cycle #%d"%(
-                workspace.measurements.image_set_number),subplots=(2,2))
-            title = "Input image, cycle #%d"%(workspace.image_set.number+1)
-            my_frame.subplot_imshow_grayscale(0, 0, img, title)
-            my_frame.subplot_imshow_labels(1, 0, segmented_out, "%s objects"%self.objects_name.value,
-                                           sharex = my_frame.subplot(0,0),
-                                           sharey = my_frame.subplot(0,0))
-
-            outline_img = np.dstack((img, img, img))
-            cpmi.draw_outline(outline_img, secondary_outline > 0,
-                              cpprefs.get_secondary_outline_color())
-            my_frame.subplot_imshow(0, 1, outline_img, "%s outlines"%self.objects_name.value,
-                                    normalize=False,
-                                    sharex = my_frame.subplot(0,0),
-                                    sharey = my_frame.subplot(0,0))
-            
-            primary_img = np.dstack((img, img, img))
-            cpmi.draw_outline(primary_img, primary_outline > 0,
-                              cpprefs.get_primary_outline_color())
-            cpmi.draw_outline(primary_img, secondary_outline > 0,
-                              cpprefs.get_secondary_outline_color())
-            my_frame.subplot_imshow(1, 1, primary_img,
-                                    "%s and %s outlines"%(self.primary_objects.value,self.objects_name.value),
-                                    normalize=False,
-                                    sharex = my_frame.subplot(0,0),
-                                    sharey = my_frame.subplot(0,0))
-            if global_threshold is not None:
-                my_frame.status_bar.SetFields(
-                    ["Threshold: %.3f" % global_threshold,
-                     "Area covered by objects: %.1f %%" % object_pct])
-            else:
-                my_frame.status_bar.SetFields(
-                    ["Area covered by objects: %.1f %%" % object_pct])
->>>>>>> bbb12779
         #
         # Add the objects to the object set
         #
@@ -704,13 +663,13 @@
         figure.set_subplots((2, 2))
         title = "Input image, cycle #%d" % (workspace.measurements.image_number)
         figure.subplot_imshow_grayscale(0, 0, img, title)
-        figure.subplot_imshow_labels(1, 0, segmented_out, "Labeled image",
+        figure.subplot_imshow_labels(1, 0, segmented_out, "%s objects" % self.objects_name.value,
                                        sharexy = figure.subplot(0, 0))
 
         outline_img = np.dstack((img, img, img))
         cpmi.draw_outline(outline_img, secondary_outline > 0,
                           cpprefs.get_secondary_outline_color())
-        figure.subplot_imshow(0, 1, outline_img, "Outlined image",
+        figure.subplot_imshow(0, 1, outline_img, "%s outlines"%self.objects_name.value,
                                 normalize=False,
                                 sharexy = figure.subplot(0, 0))
 
@@ -720,7 +679,7 @@
         cpmi.draw_outline(primary_img, secondary_outline > 0,
                           cpprefs.get_secondary_outline_color())
         figure.subplot_imshow(1, 1, primary_img,
-                                "Primary and output outlines",
+                                "%s and %s outlines"%(self.primary_objects.value,self.objects_name.value),
                                 normalize=False,
                                 sharexy = figure.subplot(0, 0))
         if global_threshold is not None:
