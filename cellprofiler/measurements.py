"""Measurements.py - storage for image and object measurements

CellProfiler is distributed under the GNU General Public License.
See the accompanying file LICENSE for details.

Copyright (c) 2003-2009 Massachusetts Institute of Technology
Copyright (c) 2009-2013 Broad Institute
All rights reserved.

Please see the AUTHORS file for credits.

Website: http://www.cellprofiler.org
"""
from __future__ import with_statement


import h5py
import json
import logging
logger = logging.getLogger(__name__)
import numpy as np
import re
from scipy.io.matlab import loadmat
from itertools import repeat
import cellprofiler.preferences as cpprefs
from cellprofiler.utilities.hdf5_dict import HDF5Dict, get_top_level_group
from cellprofiler.utilities.hdf5_dict import VERSION, HDFCSV, VStringArray
import tempfile
import numpy as np
import warnings
import os
import os.path
import mmap
import sys

AGG_MEAN = "Mean"
AGG_STD_DEV = "StDev"
AGG_MEDIAN = "Median"
AGG_NAMES = [AGG_MEAN, AGG_MEDIAN, AGG_STD_DEV]

"""The per-image measurement category"""
IMAGE = "Image"

"""The per-experiment measurement category"""
EXPERIMENT = "Experiment"

"""The relationship measurement category"""
RELATIONSHIP = "Relationship"

"""The neighbor association measurement category"""
NEIGHBORS = "Neighbors"

"""The per-object "category" (if anyone needs the word, "Object")"""
OBJECT = "Object"

disallowed_object_names = [IMAGE, EXPERIMENT, RELATIONSHIP]

COLTYPE_INTEGER = "integer"
COLTYPE_FLOAT = "float"
'''16bit Binary Large Object. This object can fit 64K of raw data.
Currently used for storing image thumbnails as 200 x 200px (max) 8-bit pngs.
Should NOT be used for storing larger than 256 x 256px 8-bit pngs.'''
COLTYPE_BLOB = "blob"
'''24bit Binary Large Object. This object can fit 16M of raw data.
Not currently used'''
COLTYPE_MEDIUMBLOB = "mediumblob"
'''32bit Binary Large Object. This object can fit 4GB of raw data.
Not currently used'''
COLTYPE_LONGBLOB = "longblob"
'''SQL format for a varchar column

To get a varchar column of width X: COLTYPE_VARCHAR_FORMAT % X
'''
COLTYPE_VARCHAR_FORMAT = "varchar(%d)"
COLTYPE_VARCHAR = "varchar"
'''# of characters reserved for path name in the database'''
PATH_NAME_LENGTH = 256
'''# of characters reserved for file name in the database'''
FILE_NAME_LENGTH = 128
COLTYPE_VARCHAR_FILE_NAME = COLTYPE_VARCHAR_FORMAT % FILE_NAME_LENGTH
COLTYPE_VARCHAR_PATH_NAME = COLTYPE_VARCHAR_FORMAT % PATH_NAME_LENGTH

'''Column attribute: only available after post_group is run (True / False)'''
MCA_AVAILABLE_POST_GROUP  = "AvailablePostGroup"

'''The name of the metadata category'''
C_METADATA = "Metadata"

'''The name of the site metadata feature'''
FTR_SITE = "Site"

'''The name of the well metadata feature'''
FTR_WELL = "Well"

'''The name of the row metadata feature'''
FTR_ROW = "Row"

'''The name of the column metadata feature'''
FTR_COLUMN = "Column"

'''The name of the plate metadata feature'''
FTR_PLATE = "Plate"

M_SITE, M_WELL, M_ROW, M_COLUMN, M_PLATE = \
      ['_'.join((C_METADATA, x))
       for x in (FTR_SITE, FTR_WELL, FTR_ROW, FTR_COLUMN, FTR_PLATE)]

MEASUREMENTS_GROUP_NAME = "Measurements"
IMAGE_NUMBER = "ImageNumber"
OBJECT_NUMBER = "ObjectNumber"
GROUP_NUMBER = "Group_Number"  # 1-based group index
GROUP_INDEX = "Group_Index"  # 1-based index within group

'''The FileName measurement category'''
C_FILE_NAME = "FileName"

'''The PathName measurement category'''
C_PATH_NAME = "PathName"

'''The URL measurement category'''
C_URL = "URL"

'''The series of an image file'''
C_SERIES = "Series"

'''The frame of a movie file'''
C_FRAME = "Frame"

'''The channel # of a color image plane'''
C_CHANNEL = "Channel"

'''The FileName measurement category when loading objects'''
C_OBJECTS_FILE_NAME = "ObjectsFileName"

'''The PathName measurement category when loading objects'''
C_OBJECTS_PATH_NAME = "ObjectsPathName"

'''The URL category when loading objects'''
C_OBJECTS_URL = "ObjectsURL"

'''The series of an image file'''
C_OBJECTS_SERIES = "ObjectsSeries"

'''The index of an image file'''
C_OBJECTS_FRAME = "ObjectsFrame"

'''The channel # of a color image plane'''
C_OBJECTS_CHANNEL = "ObjectsChannel"

'''The ChannelType experiment measurement category'''
C_CHANNEL_TYPE = "ChannelType"

'''The experiment feature name used to store the image set's metadata tags'''
M_METADATA_TAGS = "_".join((C_METADATA, "Tags"))

def get_length_from_varchar(x):
    '''Retrieve the length of a varchar column from its coltype def'''
    m = re.match(r'^varchar\(([0-9]+)\)$', x)
    if m is None:
        return None
    return int(m.groups()[0])

class Measurements(object):
    """Represents measurements made on images and objects
    """
    def __init__(self,
                 can_overwrite=False,
                 image_set_start=None,
                 filename = None,
                 copy = None,
<<<<<<< HEAD
                 mode = "w"):
=======
                 image_numbers = None):
>>>>>>> 9a6ad989
        """Create a new measurements collection

        can_overwrite - DEPRECATED and has no effect
        image_set_start - the index of the first image set in the image set list
                          or None to start at the beginning
        filename - store the measurement in an HDF5 file with this name
        copy - initialize by copying measurements from here, either an HDF5Dict
               or an H5py group or file.
        mode - open mode for the HDF5 file. 
               "r" for read-only access to an existing measurements file, 
               "w" to open a new file or truncate an old file, 
               "w-" to open a new file and fail if the file exists,
               "w+" to create a new measurements instance in an existing file,
               "a" to create a new file or open an existing file as read/write
               "r+" to open an existing file as read/write
               "memory" to create an HDF5 memory-backed File
        """
        # XXX - allow saving of partial results
        if mode == "memory" and sys.platform == "darwin":
            # Core driver doesn't work on Mac
            # http://code.google.com/p/h5py/issues/detail?id=215
            filename = None
            mode = "w"
        if mode == "memory":
            filename = None
            mode = "w"
            is_temporary = False
        elif filename is None:
            dir = cpprefs.get_default_output_directory()
            if not (os.path.exists(dir) and os.access(dir, os.W_OK)):
                dir = None
            fd, filename = tempfile.mkstemp(prefix='Cpmeasurements', suffix='.hdf5', dir=dir)
            is_temporary = True
            import traceback
            logger.debug("Created temporary file %s" % filename)
            for frame in traceback.extract_stack():
                logger.debug("%s: (%d %s): %s" % frame)
        else:
            is_temporary = False
        if isinstance(copy, Measurements):
            with copy.hdf5_dict.lock:
                self.hdf5_dict = HDF5Dict(
                    filename, 
                    is_temporary = is_temporary,
                    copy = copy.hdf5_dict.top_group,
<<<<<<< HEAD
                    mode = mode)
=======
                    image_numbers=image_numbers)
>>>>>>> 9a6ad989
        elif hasattr(copy, '__getitem__') and hasattr(copy, 'keys'):
            self.hdf5_dict = HDF5Dict(
                filename,
                is_temporary = is_temporary,
                copy = copy,
<<<<<<< HEAD
                mode = mode)
        elif copy is not None:
            raise ValueError('Copy source for measurments is neither a Measurements or HDF5 group.')
=======
                image_numbers=image_numbers)
>>>>>>> 9a6ad989
        else:
            self.hdf5_dict = HDF5Dict(filename, 
                                      is_temporary = is_temporary,
                                      mode = mode)
        if is_temporary:
            os.close(fd)

        self.image_set_number = image_set_start or 1
        self.image_set_start = image_set_start

        self.__is_first_image = True
        self.__initialized_explicitly = False
        self.__relationships = set()
        self.__relationship_names = set()
        self.__images = {}
        self.__image_providers = []
        self.__images = {}
        self.__image_providers = []

    def __del__(self):
        if hasattr(self, "hdf5_dict"):
            self.close()

    def close(self):
        if hasattr(self, "hdf5_dict"):
            self.hdf5_dict.close()
            del self.hdf5_dict
        
    def __getitem__(self, key):
        # we support slicing the last dimension for the limited case of [..., :]
        if (len(key) == 3 and 
            isinstance(key[2], slice) and
            key[2] == slice(None, None, None)):
            return self.get_all_measurements(*key[:2])
        return self.get_measurement(*key)

    def __setitem__(self, key, value):
        assert 2 <= len(key) <= 3
        if len(key) == 2:
            self.add_measurement(key[0], key[1], value)
        else:
            self.add_measurement(key[0], key[1], value, image_set_number=key[2])

    def flush(self):
        self.hdf5_dict.flush()

    def file_contents(self):
        return self.hdf5_dict.file_contents()

    def initialize(self, measurement_columns):
        '''Initialize the measurements with a list of objects and features

        This explicitly initializes the measurements with a list of
        object/feature pairs as would be returned by
        get_measurement_columns()

        measurement_columns - list of 3-tuples: object name, feature, type
        '''
        # clear the old data, if any
        self.hdf5_dict.clear()

        def fix_type(t):
            if t == 'integer':
                return np.int
            if t.startswith('varchar'):
                len = t.split('(')[1][:-1]
                return np.dtype('a' + len)
            return t

        for object_name, feature, coltype in measurement_columns:
            coltype = fix_type(coltype)
            if object_name == EXPERIMENT:
                dims = 0
            elif object_name == IMAGE:
                dims = 1
            else:
                dims = 2
            self.hdf5_dict.add_object(object_name)
            self.hdf5_dict.add_feature(object_name, feature)
        self.__initialized_explicitly = True

    def next_image_set(self, explicit_image_set_number=None):
        assert explicit_image_set_number is None or explicit_image_set_number > 0
        if explicit_image_set_number is None:
            self.image_set_number += 1
        else:
            self.image_set_number = explicit_image_set_number
        self.__is_first_image = False
        self.__images = {}
        self.__image_providers = []

    @property
    def image_set_count(self):
        '''The number of complete image sets measured'''
        # XXX - question for Lee: should this return the minimum number
        # of non-null values across columns in the the Image table?
        try:
            return len(self.hdf5_dict.get_indices('Image', 'ImageNumber'))
        except KeyError:
            return 0

    def get_is_first_image(self):
        '''True if this is the first image in the set'''
        return self.__is_first_image

    def set_is_first_image(self, value):
        if not value:
            raise ValueError("Can only reset to be first image")
        self.__is_first_image = True
        self.image_set_number = self.image_set_start_number

    is_first_image = property(get_is_first_image, set_is_first_image)

    @property
    def image_set_start_number(self):
        '''The first image set (one-based) processed by the pipeline'''
        if self.image_set_start is None:
            return 1
        return self.image_set_start

    @property
    def has_image_set_start(self):
        '''True if the image set has an explicit start'''
        return self.image_set_start is not None

    def load(self, measurements_file_name):
        '''Load measurements from a matlab file'''
        handles = loadmat(measurements_file_name, struct_as_record=True)
        self.create_from_handles(handles)

    def create_from_handles(self, handles):
        '''Load measurements from a handles structure'''
        m = handles["handles"][0, 0][MEASUREMENTS_GROUP_NAME][0, 0]
        for object_name in m.dtype.fields.keys():
            omeas = m[object_name][0, 0]
            for feature_name in omeas.dtype.fields.keys():
                if object_name == IMAGE:
                    values = [None if len(x) == 0 else x.flatten()[0] 
                              for x in omeas[feature_name][0]]
                elif object_name == EXPERIMENT:
                    value = omeas[feature_name][0, 0].flatten()[0]
                    self.add_experiment_measurement(feature_name, value)
                    continue
                else:
                    values = [x.flatten()
                              for x in omeas[feature_name][0].tolist()]
                self.add_all_measurements(object_name,
                                          feature_name,
                                          values)
        #
        # Set the image set number to beyond the last in the handles
        #
        self.image_set_number = self.image_set_count + 1

    def add_image_measurement(self, feature_name, data, can_overwrite = False):
        """Add a measurement to the "Image" category

        """
        self.add_measurement(IMAGE, feature_name, data)

    def add_experiment_measurement(self, feature_name, data):
        """Add an experiment measurement to the measurement

        Experiment measurements have one value per experiment
        """
        if isinstance(data, basestring):
            data = unicode(data).encode('unicode_escape')
        self.hdf5_dict.add_all(EXPERIMENT, feature_name, [data], [0])

    def get_group_number(self):
        '''The number of the group currently being processed'''
        return self.get_current_image_measurement(GROUP_NUMBER)

    def set_group_number(self, group_number, can_overwrite=False):
        self.add_image_measurement(GROUP_NUMBER, group_number)

    group_number = property(get_group_number, set_group_number)

    def get_group_index(self):
        '''The within-group index of the current image set'''
        return self.get_current_image_measurement(GROUP_INDEX)

    def set_group_index(self, group_index):
        self.add_image_measurement(GROUP_INDEX, group_index)

    group_index = property(get_group_index, set_group_index)
    
    def get_groupings(self, features):
        '''Return groupings of image sets based on feature values
        
        features - a sequence of feature names
                   
        returns groupings suitable for return from CPModule.get_groupings.
        
        group_list - a sequence composed of two-tuples.
                     the first element of the tuple is a dictionary giving
                     the metadata values for the metadata keys
                     the second element of the tuple is a sequence of
                     image numbers comprising the image sets of the group
        For instance, an experiment might have key_names of 'Metadata_Row'
        and 'Metadata_Column' and a group_list of:
        [ ({'Metadata_Row':'A','Metadata_Column':'01'}, [1,97,193]),
          ({'Metadata_Row':'A','Metadata_Column':'02'), [2,98,194]),... ]
        '''
        d = {}
        image_numbers = self.get_image_numbers()
        values = [[unicode(x) for x in self.get_measurement(IMAGE, feature, image_numbers)]
                  for feature in features]
        for i, image_number in enumerate(image_numbers):
            key = tuple([(k, v[i]) for k, v in zip(features, values)])
            if not d.has_key(key):
                d[key] = []
            d[key].append(image_number)
        return [ (dict(k), d[k]) for k in sorted(d.keys()) ]
            

    def add_relate_measurement(
        self, module_number,
        relationship,
        object_name1, object_name2,
        group_indexes1, object_numbers1,
        group_indexes2, object_numbers2):
        '''Add object relationships to the measurements

        module_number - the module that generated the relationship

        relationship - the relationship of the two objects, for instance,
                       "Parent" means object # 1 is the parent of object # 2

        object_name1, object_name2 - the name of the segmentation for the first and second objects

        group_indexes1, group_indexes2 - for each object, the group index of
                                         that object's image set.
                                         (MUST NOT BE A SCALAR)

        object_numbers1, object_numbers2 - for each object, the object number
                                           in the object's object set

        This method lets the caller store any sort of arbitrary relationship
        between objects as long as they are in the same group. To record
        all neighbors within a particular segmentation, call with the same
        object name for object_name1 and object_name2 and the same group
        index - that of the current image. Relating would have different object
        names and TrackObjects would have different group indices.
        '''

        # XXX - check overwrite?
        # XXX - Should group number be moved out of the measurement name?
        group_number = self.group_number
        with self.hdf5_dict.lock:
            self.hdf5_dict.top_group.require_group(RELATIONSHIP)
            relationship_group = self.hdf5_dict.top_group.require_group('%s/%02d_%d_%s_%s_%s' % (RELATIONSHIP, module_number, group_number, relationship, object_name1, object_name2))
            features = ["group_number", "group_index1", "group_index2", "object_number1", "object_number2"]
            if "group_number" not in relationship_group:
                for name in features:
                    relationship_group.create_dataset(name, (0,), dtype='int32', chunks=(1024,), maxshape=(None,))
            current_size = relationship_group['group_number'].shape[0]
            for name in features:
                relationship_group[name].resize((current_size + len(group_indexes1),))
            relationship_group['group_number'][current_size:] = group_number
            relationship_group['group_index1'][current_size:] = group_indexes1
            relationship_group['group_index2'][current_size:] = group_indexes2
            relationship_group['object_number1'][current_size:] = object_numbers1
            relationship_group['object_number2'][current_size:] = object_numbers2
            self.__relationships.add((module_number, group_number, relationship, object_name1, object_name2))
            self.__relationship_names.add(relationship_group.name)

    def get_relationship_groups(self):
        '''Return the keys of each of the relationship groupings.

        The value returned is a list composed of objects with the following
        attributes:
        module_number - the module number of the module used to generate the relationship
        group_number - the group number of the relationship
        relationship - the relationship of the two objects
        object_name1 - the object name of the first object in the relationship
        object_name2 - the object name of the second object in the relationship
        '''

        return [RelationshipKey(module_number, group_number, relationship, obj1, obj2) for
                (module_number, group_number, relationship, obj1, obj2) in self.__relationships]

    def get_relationships(self, module_number, relationship, object_name1, object_name2, group_number):
        if not (module_number, group_number, relationship, object_name1, object_name2) in self.__relationships:
            return np.zeros(0, [("group_index1", int, 1),
                                ("object_number1", int, 1),
                                ("group_index2", int, 1),
                                ("object_number2", int, 1)]).view(np.recarray)
        with self.hdf5_dict.lock:
            grp = self.hdf5_dict.top_group['%s/%02d_%d_%s_%s_%s' % (RELATIONSHIP, module_number, group_number, relationship, object_name1, object_name2)]
            dt = np.dtype([("group_index1", np.int, 1),
                           ("object_number1", np.int, 1),
                           ("group_index2", np.int, 1),
                           ("object_number2", np.int, 1)])
            temp = np.zeros(grp['group_index1'].shape, dt)
            temp['group_index1'] = grp['group_index1']
            temp['object_number1'] = grp['object_number1']
            temp['group_index2'] = grp['group_index2']
            temp['object_number2'] = grp['object_number2']
            return temp.view(np.recarray)

    def add_measurement(self, object_name, feature_name, data, 
                        can_overwrite=False, image_set_number=None):
        """Add a measurement or, for objects, an array of measurements to the set

        This is the classic interface - like CPaddmeasurements:
        ObjectName - either the name of the labeled objects or "Image"
        FeatureName - the feature name, encoded with underbars for category/measurement/image/scale
        Data - the data item to be stored
        """
        if image_set_number is None:
            image_set_number = self.image_set_number

        # some code adds ImageNumber and ObjectNumber measurements explicitly
        if feature_name in (IMAGE_NUMBER, OBJECT_NUMBER):
            return

        def wrap_string(v):
            if isinstance(v, basestring):
                return unicode(v).encode('unicode_escape')
            return v

        if object_name == EXPERIMENT:
            if not np.isscalar(data) and data is not None:
                data = data[0]
            if data is None:
                data = []
            self.hdf5_dict[EXPERIMENT, feature_name, 0] = wrap_string(data)
        elif object_name == IMAGE:
            if not np.isscalar(data) and data is not None:
                data = data[0]
            if ((data is None) or 
                ((not isinstance(data, basestring)) and np.isnan(data))):
                data = []
            self.hdf5_dict[IMAGE, feature_name, image_set_number] = wrap_string(data)
            if not self.hdf5_dict.has_data(object_name, IMAGE_NUMBER, image_set_number):
                self.hdf5_dict[IMAGE, IMAGE_NUMBER, image_set_number] = image_set_number
        else:
            self.hdf5_dict[object_name, feature_name, image_set_number] = data
            if not self.hdf5_dict.has_data(IMAGE, IMAGE_NUMBER, image_set_number):
                self.hdf5_dict[IMAGE, IMAGE_NUMBER, image_set_number] = image_set_number
            if ((not self.hdf5_dict.has_data(
                object_name, OBJECT_NUMBER, image_set_number)) and 
                (data is not None)):
                self.hdf5_dict[object_name, IMAGE_NUMBER, image_set_number] =\
                    [image_set_number] * len(data)
                self.hdf5_dict[object_name, OBJECT_NUMBER, image_set_number] =\
                    np.arange(1, len(data) + 1)
                
    def remove_measurement(self, object_name, feature_name, image_number):
        '''Remove the measurement for the given image number
        
        object_name - the measurement's object. If other than Image or Experiment,
                      will remove measurements for all objects
        feature_name - name of the measurement feature
        image_number - the image set's image number
        '''
        del self.hdf5_dict[object_name, feature_name, image_number]
        
    def clear(self):
        '''Remove all measurements'''
        self.hdf5_dict.clear()

    def get_object_names(self):
        """The list of object names (including Image) that have measurements
        """
        return [x for x in self.hdf5_dict.top_level_names()
                if x != RELATIONSHIP]

    object_names = property(get_object_names)

    def get_feature_names(self, object_name):
        """The list of feature names (measurements) for an object
        """
        return [name for name in self.hdf5_dict.second_level_names(object_name) if name not in ('ImageNumber', 'ObjectNumber')]
    
    def get_image_numbers(self):
        '''Return the image numbers from the Image table'''
        image_numbers = np.array(
            self.hdf5_dict.get_indices(IMAGE, IMAGE_NUMBER), int)
        image_numbers.sort()
        return image_numbers
    
    def reorder_image_measurements(self, new_image_numbers):
        '''Assign all image measurements to new image numbers
        
        new_image_numbers - a zero-based array that maps old image number
                            to new image number, e.g. if 
                            new_image_numbers = [ 0, 3, 1, 2], then
                            the measurements for old image number 1 will
                            be the measurements for new image number 3, etc.
                            
        Note that this does not handle any image numbers that might be stored
        in the measurements themselves. It is intended for use in
        prepare_run when it is necessary to reorder image numbers because
        of regrouping.
        '''
        for feature in self.get_feature_names(IMAGE):
            self.hdf5_dict.reorder(IMAGE, feature, new_image_numbers)

    def has_feature(self, object_name, feature_name):
        return self.hdf5_dict.has_feature(object_name, feature_name)

    def get_current_image_measurement(self, feature_name):
        '''Return the value for the named image measurement

        feature_name - the name of the measurement feature to be returned
        '''
        return self.get_current_measurement(IMAGE, feature_name)

    def get_current_measurement(self, object_name, feature_name):
        """Return the value for the named measurement for the current image set
        object_name  - the name of the objects being measured or "Image"
        feature_name - the name of the measurement feature to be returned
        """
        return self.get_measurement(object_name, feature_name, self.image_set_number)

    def get_measurement(self, object_name, feature_name, image_set_number=None):
        """Return the value for the named measurement and indicated image set
        
        object_name - the name of one of the objects or one of the generic
                      names such as Image or Experiment
                      
        feature_name - the name of the feature to retrieve 
        
        image_set_number - the current image set by default, a single 
                           image set number to get measurements for one
                           image set or a sequence of image numbers to
                           return measurements for each of the image sets
                           listed.
        """
        def unwrap_string(v):
            # hdf5 returns string columns as a wrapped type
            if isinstance(v, str):
                return unicode(str(v)).decode('unicode_escape')
            return v
        if object_name == EXPERIMENT:
            return unwrap_string(self.hdf5_dict[EXPERIMENT, feature_name, 0][0])
        if image_set_number is None:
            image_set_number = self.image_set_number
        vals = self.hdf5_dict[object_name, feature_name, image_set_number]
        if vals is None:
            return None
        if object_name == IMAGE:
            if np.isscalar(image_set_number):
                return np.NAN if len(vals) == 0 else unwrap_string(vals[0])
            else:
                return np.array(
                    [unwrap_string(v[0]) if v is not None else np.NaN
                     for v in vals])
        if np.isscalar(image_set_number):
            return np.array([]) if vals is None else vals.flatten()
        return [np.array([]) if v is None else v.flatten() for v in vals]

    def has_measurements(self, object_name, feature_name, image_set_number):
        if object_name == EXPERIMENT:
            return self.hdf5_dict.has_data(EXPERIMENT, feature_name, 0)
        return self.hdf5_dict.has_data(object_name, feature_name, image_set_number)

    def has_current_measurements(self, object_name, feature_name):
        return self.has_measurements(object_name, feature_name, self.image_set_number)

    def get_all_measurements(self, object_name, feature_name):
        warnings.warn("get_all_measurements is deprecated. Please use "
                      "get_measurements with an array of image numbers instead",
                      DeprecationWarning)
        return self.get_measurement(object_name, feature_name,
                                    self.get_image_numbers())

    def add_all_measurements(self, object_name, feature_name, values):
        '''Add a list of measurements for all image sets

        object_name - name of object or Images
        feature_name - feature to add
        values - list of either values or arrays of values
        '''
        values = [unicode(value).encode('unicode_escape') 
                  if isinstance(value, (str, unicode)) else value
                  for value in values]
        if ((not self.hdf5_dict.has_feature(IMAGE, IMAGE_NUMBER)) or
            (np.max(self.get_image_numbers()) < len(values))):
            self.hdf5_dict.add_all(
                IMAGE, IMAGE_NUMBER, 
                [i+1 if value is not None else None 
                 for i, value in enumerate(values)])
        self.hdf5_dict.add_all(object_name, feature_name, values)

    def get_experiment_measurement(self, feature_name):
        """Retrieve an experiment-wide measurement
        """
        return self.get_measurement(EXPERIMENT, feature_name) or 'N/A'

    def apply_metadata(self, pattern, image_set_number=None):
        """Apply metadata from the current measurements to a pattern

        pattern - a regexp-like pattern that specifies how to insert
                  metadata into a string. Each token has the form:
                  "\(?<METADATA_TAG>\)" (matlab-style) or
                  "\g<METADATA_TAG>" (Python-style)
        image_name - name of image associated with the metadata (or None
                     if metadata is not associated with an image)
        image_set_number - # of image set to use to retrieve data.
                           None for current.
        returns a string with the metadata tags replaced by the metadata
        """
        if image_set_number == None:
            image_set_number = self.image_set_number
        result_pieces = []
        double_backquote = "\\\\"
        single_backquote = "\\"
        for piece in pattern.split(double_backquote):
            # Replace tags in piece
            result = ''
            while(True):
                # Replace one tag
                m = re.search('\\(\\?[<](.+?)[>]\\)', piece)
                if not m:
                    m = re.search('\\\\g[<](.+?)[>]', piece)
                    if not m:
                        result += piece
                        break
                result += piece[:m.start()]
                measurement = '%s_%s' % (C_METADATA, m.groups()[0])
                result += str(self.get_measurement("Image", measurement,
                                                   image_set_number))
                piece = piece[m.end():]
            result_pieces.append(result)
        return single_backquote.join(result_pieces)

    def has_groups(self):
        '''Return True if there is more than one group in the image sets
        
        Note - this works the dumb way now: it fetches all of the group numbers
               and sees if there is a single unique group number. It involves
               fetching the whole column and it doesn't cache, so it could
               be expensive. Alternatively, this could be an experiment
               measurement, populated after prepare_run.
        '''
        if self.has_feature(IMAGE, GROUP_NUMBER):
            image_numbers = self.get_image_numbers()
            if len(image_numbers) > 0:
                group_numbers = self.get_measurement(
                    IMAGE, GROUP_NUMBER,
                    image_set_number = image_numbers)
                return len(np.unique(group_numbers)) > 1
        return False

    def group_by_metadata(self, tags):
        """Return groupings of image sets with matching metadata tags

        tags - a sequence of tags to match.

        Returns a sequence of MetadataGroup objects. Each one represents
        a set of values for the metadata tags along with the image numbers of
        the image sets that match the values
        """
        if len(tags) == 0:
            # if there are no tags, all image sets match each other
            return [MetadataGroup({}, self.get_image_numbers())]

        #
        # The flat_dictionary has a row of tag values as a key
        #
        flat_dictionary = {}
        image_numbers = self.get_image_numbers()
        values = [self.get_measurement(
            IMAGE, "%s_%s" % (C_METADATA, tag), image_numbers)
                  for tag in tags]
        for i, image_number in enumerate(image_numbers):
            key = tuple([(k, v[i]) for k, v in zip(tags, values)])
            if not flat_dictionary.has_key(key):
                flat_dictionary[key] = []
            flat_dictionary[key].append(image_number)
        result = []
        for row in flat_dictionary.keys():
            tag_dictionary = dict(row)
            result.append(MetadataGroup(tag_dictionary, flat_dictionary[row]))
        return result
    
    def match_metadata(self, features, values):
        '''Match vectors of metadata values to existing measurements
        
        This method finds the image sets that match each row in a vector
        of metadata values. Imagine being given an image set with metadata
        values of plate, well and site and annotations for each well
        with metadata values of plate and well and annotation. You'd like
        to match each annotation with all of the sites for it's well. This
        method will return the image numbers that match.
        
        The method can also be used to match images, for instance when
        different illumination correction functions need to be matched
        against plates or sites.
        
        features - the measurement names for the incoming metadata
        
        values - a sequence of vectors, one per feature, giving the
                 metadata values to be matched.

        returns a sequence of vectors of image numbers of equal length
        to the values. An exception is thrown if the metadata for more
        than one row in the values matches the same image set unless the number
        of values in each vector equals the number of image sets - in that case,
        the vectors are assumed to be arranged in the correct order already.
        '''
        #
        # Get image features populated by previous modules. If there are any,
        # then we launch the desperate heuristics that attempt to match
        # to them, either by order or by common metadata
        #
        image_set_count = len(self.get_image_numbers())
        by_order = [[i+1] for i in range(len(values[0]))]
        if image_set_count == 0:
            return by_order
        
        image_features = self.get_feature_names(IMAGE)
        metadata_features = [x for x in image_features
                             if x.startswith(C_METADATA + "_")]
        common_features = [x for x in metadata_features
                           if x in features]
        if len(common_features) == 0:
            if image_set_count > len(values[0]):
                raise ValueError(
                    "The measurements and data have no metadata in common")
            return by_order
        #
        # This reduces numberlike things to integers so that they can be
        # more loosely matched.
        #
        def cast(x):
            if isinstance(x,basestring) and x.isdigit():
                return int(x)
            return x
        
        common_tags = [f[(len(C_METADATA)+1):] for f in common_features]
        groupings = self.group_by_metadata(common_tags)
        groupings = dict([(tuple([cast(d[f]) for f in common_tags]), 
                           d.image_numbers)
                          for d in groupings])
        if image_set_count == len(values[0]):
            #
            # Test whether the common features uniquely identify
            # all image sets. If so, then we can match by metadata
            # and that will be correct, even when the user wants to
            # match by order (assuming the user really did match
            # the metadata)
            #
            if any([len(v) != 1 for v in groupings.values()]):
                return by_order
        #
        # Create a list of values that matches the common_features
        #
        result = []
        vv = [values[features.index(c)] for c in common_features]
        for i in range(len(values[0])):
            key = tuple([cast(vvv[i]) for vvv in vv])
            if not groupings.has_key(key):
                raise ValueError(
                    ("There was no image set whose metadata matched row %d.\n" % (i+1)) +
                    "Metadata values: " +
                    ", ".join(["%s = %s" % (k, v)
                               for k,v in zip(common_features, key)]))
            result.append(groupings[key])
        return result
        
    def agg_ignore_object(self, object_name):
        """Ignore objects (other than 'Image') if this returns true"""
        if object_name in (EXPERIMENT, NEIGHBORS):
            return True

    def agg_ignore_feature(self, object_name, feature_name):
        """Return true if we should ignore a feature during aggregation"""

        if self.agg_ignore_object(object_name):
            return True
        if self.hdf5_dict.has_feature(object_name, "SubObjectFlag"):
            return True
        return agg_ignore_feature(feature_name)

    def compute_aggregate_measurements(self, image_set_number,
                                       aggs=AGG_NAMES):
        """Compute aggregate measurements for a given image set

        returns a dictionary whose key is the aggregate measurement name and
        whose value is the aggregate measurement value
        """
        d = {}
        if len(aggs) == 0:
            return d
        for object_name in self.get_object_names():
            if object_name == 'Image':
                continue
            for feature in self.get_feature_names(object_name):
                if self.agg_ignore_feature(object_name, feature):
                    continue
                feature_name = "%s_%s" % (object_name, feature)
                values = self.get_measurement(object_name, feature,
                                              image_set_number)
                if values is not None:
                    values = values[np.isfinite(values)]
                #
                # Compute the mean and standard deviation
                #
                if AGG_MEAN in aggs:
                    mean_feature_name = get_agg_measurement_name(
                        AGG_MEAN, object_name, feature)
                    mean = values.mean() if values is not None else np.NaN
                    d[mean_feature_name] = mean
                if AGG_MEDIAN in aggs:
                    median_feature_name = get_agg_measurement_name(
                        AGG_MEDIAN, object_name, feature)
                    median = np.median(values) if values is not None else np.NaN
                    d[median_feature_name] = median
                if AGG_STD_DEV in aggs:
                    stdev_feature_name = get_agg_measurement_name(
                        AGG_STD_DEV, object_name, feature)
                    stdev = values.std() if values is not None else np.NaN
                    d[stdev_feature_name] = stdev
        return d
    
    def load_image_sets(self, fd_or_file, start=None, stop=None):
        '''Load image sets from a .csv file into a measurements file
        
        fd_or_file - either the path name of the .csv file or a file-like object
        
        start - the 1-based image set number to start the loading. For instance,
                for start = 2, we skip the first line and write image
                measurements starting at line 2 into image set # 2
                
        stop - stop loading when this line is reached.
        '''
        if isinstance(fd_or_file, basestring):
            with open(fd_or_file, "r") as fd:
                return self.load_image_sets(fd, start, stop)
        import csv
        reader = csv.reader(fd_or_file)
        header = reader.next()
        columns = [[] for _ in range(len(header))]
        column_is_all_none = np.ones(len(header), bool)
        last_image_number = 0
        for i, fields in enumerate(reader):
            image_number = i + 1
            if start is not None and start < image_number:
                continue
            if stop is not None and image_number == stop:
                break
            for j, (field, column) in enumerate(zip(fields, columns)):
                if field == "None" or len(field) == 0:
                    field = None
                else:
                    column_is_all_none[j] = False
                column.append(field)
            last_image_number = image_number
        if last_image_number == 0:
            logger.warn("No image sets were loaded")
            return
        if start is None:
            image_numbers = list(range(1, last_image_number + 1))
        else:
            image_numbers = list(range(start, last_image_number + 1))
        self.hdf5_dict.add_all(IMAGE, IMAGE_NUMBER, image_numbers, image_numbers)
        for feature, column, all_none in zip(header, columns, column_is_all_none):
            if not all_none:
                # try to convert to an integer, then float, then leave as string
                column = np.array(column, object)
                try:
                    column = column.astype(int)
                except:
                    try:
                        column = column.astype(float)
                    except:
                        pass
                self.hdf5_dict.add_all(IMAGE, feature, column, image_numbers)
                
    def write_image_sets(self, fd_or_file, start = None, stop = None):
        if isinstance(fd_or_file, basestring):
            with open(fd_or_file, "w") as fd:
                return self.write_image_sets(fd, start, stop)
        
        fd = fd_or_file
        
        to_save = [ GROUP_NUMBER, GROUP_INDEX]
        to_save_prefixes = [
            C_URL, C_PATH_NAME, C_FILE_NAME, C_SERIES, C_FRAME,
            C_CHANNEL, C_OBJECTS_URL, C_OBJECTS_PATH_NAME,
            C_OBJECTS_FILE_NAME, C_OBJECTS_SERIES, C_OBJECTS_FRAME,
            C_OBJECTS_CHANNEL, C_METADATA]
        
        keys = []
        image_features = self.get_feature_names(IMAGE)
        for feature in to_save:
            if feature in image_features:
                keys.append(feature)
        for prefix in to_save_prefixes:
            for feature in image_features:
                if feature.startswith(prefix) and feature not in keys:
                    keys.append(feature)
        header = "\""+"\",\"".join(keys) + "\"\n"
        fd.write(header)
        image_numbers = self.get_image_numbers()
        if start is not None:
            image_numbers = [x for x in image_numbers if x >= start]
        if stop is not None:
            image_numbers = [x for x in image_numbers if x <= stop]
            
        if len(image_numbers) == 0:
            return
        
        columns = [self.get_measurement(IMAGE, feature_name, 
                                        image_set_number = image_numbers)
                   for feature_name in keys]
        for i, image_number in enumerate(image_numbers):
            for j, column in enumerate(columns):
                field = column[i]
                if field is None:
                    field = ""
                elif isinstance(field, unicode):
                    field = field.encode("unicode-escape")
                if isinstance(field, basestring):
                    # The unicode character for double quote
                    field = field.replace('"', "\\u0022")
                    field = "\"" + field + "\""
                else:
                    field = str(field)
                if j > 0:
                    fd.write(","+field)
                else:
                    fd.write(field)
            fd.write("\n")
            
    def alter_path_for_create_batch(self, name, is_image, fn_alter_path):
        '''Alter the path of image location measurements for CreateBatchFiles
        
        name - name of the image or objects
        is_image - True to load as an image, False to load as objects
        fn_later_path - call this function to alter the path for batch processing
        '''
        from cellprofiler.modules.loadimages import url2pathname, pathname2url
        if is_image:
            path_feature = C_PATH_NAME
            file_feature = C_FILE_NAME
            url_feature = C_URL
        else:
            path_feature = C_OBJECTS_PATH_NAME
            file_feature = C_OBJECTS_FILE_NAME
            url_feature = C_OBJECTS_URL
        path_feature, file_feature, url_feature = [
            "_".join((f, name))
            for f in (path_feature, file_feature, url_feature)]
        
        all_image_numbers = self.get_image_numbers()
        urls = self.get_measurement(IMAGE, url_feature, 
                                    image_set_number=all_image_numbers)

        new_urls = []
        for url in urls:
            if url.lower().startswith("file:"):
                full_name = url2pathname(url.encode("utf-8"))
                full_name = fn_alter_path(full_name)
                new_url = pathname2url(full_name)
            else:
                new_url = url
            new_urls.append(new_url)
        if any([url != new_url for url, new_url in zip(urls, new_urls)]):
            self.add_all_measurements(IMAGE, url_feature, new_urls)
            
        paths = self.get_measurement(IMAGE, path_feature,
                                     image_set_number = all_image_numbers)
        new_paths = [fn_alter_path(path) for path in paths]
        if any([path != new_path for path, new_path in zip(paths, new_paths)]):
            self.add_all_measurements(IMAGE, path_feature, new_paths)
            
        filenames = self.get_measurement(IMAGE, file_feature,
                                         image_set_number = all_image_numbers)
        new_filenames = [fn_alter_path(filename) for filename in filenames]
        if any([filename != new_filename
                for filename, new_filename in zip(filenames, new_filenames)]):
            self.add_all_measurements(IMAGE, file_feature, new_filenames)
                
    ###########################################################
    #
    # Ducktyping measurements as image sets
    #
    ###########################################################
    
    @property
    def image_number(self):
        '''The image number of the current image'''
        return self.image_set_number
    
    @property
    def get_keys(self):
        '''The keys that uniquely identify the image set
        
        Return key/value pairs for the metadata that specifies the site
        for the image set, for instance, plate / well / site. If image set
        was created by matching images by order, the image number will be
        returned.
        '''
        #
        # XXX (leek) - save the metadata tags used for matching in the HDF
        #              then use it to look up the values per image set
        #              and cache.
        #
        return { IMAGE_NUMBER: str(self.image_number) }
    
    def get_grouping_keys(self):
        '''Get a key, value dictionary that uniquely defines the group
        
        returns a dictionary for the current image set's group where the
        key is the image feature name and the value is the value to match
        in the image measurements.
        
        Note: this is somewhat legacy, from before GROUP_NUMBER was defined
              and the only way to determine which images were in a group
              was to get the metadata colums used to define groups and scan
              them for matches. Now, we just return { GROUP_NUMBER: value }
        '''
        return { GROUP_NUMBER: 
                 self.get_current_image_measurement(GROUP_NUMBER) }
    
    def get_image(self, name, 
                  must_be_binary = False,
                  must_be_color = False,
                  must_be_grayscale = False,
                  must_be_rgb = False,
                  cache = True):
        """Return the image associated with the given name
        
        name - name of the image within the image_set
        must_be_color - raise an exception if not a color image
        must_be_grayscale - raise an exception if not a grayscale image
        must_be_rgb - raise an exception if 2-d or if # channels not 3 or 4,
                      discard alpha channel.
        """
        from .modules.loadimages import LoadImagesImageProviderURL
        from .cpimage import GrayscaleImage, RGBImage
        name = str(name)
        if self.__images.has_key(name):
            image  = self.__images[name]
        else:
            matching_providers = [p for p in self.__image_providers
                                  if p.get_name() == name]
            if len(matching_providers) == 0:
                #
                # Try looking up the URL in measurements
                #
                url_feature_name = "_".join((C_URL, name))
                series_feature_name = "_".join((C_SERIES, name))
                index_feature_name = "_".join((C_FRAME, name))
                if not self.has_feature(IMAGE, url_feature_name):
                    raise ValueError("The %s image is missing from the pipeline."%(name))
                # URL should be ASCII only
                url = str(self.get_current_image_measurement(url_feature_name))
                if self.has_feature(IMAGE, series_feature_name):
                    series = self.get_current_image_measurement(
                        series_feature_name)
                else:
                    series = None
                if self.has_feature(IMAGE, index_feature_name):
                    index = self.get_current_image_measurement(
                        index_feature_name)
                else:
                    index = None
                #
                # XXX (leek): Rescale needs to be bubbled up into 
                #             NamesAndTypes and needs to be harvested
                #             from LoadImages etc.
                #             and stored in the measurements.
                #
                rescale = True
                provider = LoadImagesImageProviderURL(
                    name, url, rescale, series, index)
                self.__image_providers.append(provider)
                matching_providers.append(provider)
            image = matching_providers[0].provide_image(self)
            if cache:
                self.__images[name] = image
        if must_be_binary and image.pixel_data.ndim == 3:
            raise ValueError("Image must be binary, but it was color")
        if must_be_binary and image.pixel_data.dtype != np.bool:
            raise ValueError("Image was not binary")
        if must_be_color and image.pixel_data.ndim != 3:
            raise ValueError("Image must be color, but it was grayscale")
        if (must_be_grayscale and 
            (image.pixel_data.ndim != 2)):
            pd = image.pixel_data
            if pd.shape[2] >= 3 and\
               np.all(pd[:,:,0]==pd[:,:,1]) and\
               np.all(pd[:,:,0]==pd[:,:,2]):
                return GrayscaleImage(image)
            raise ValueError("Image must be grayscale, but it was color")
        if must_be_grayscale and image.pixel_data.dtype.kind == 'b':
            return GrayscaleImage(image)
        if must_be_rgb:
            if image.pixel_data.ndim != 3:
                raise ValueError("Image must be RGB, but it was grayscale")
            elif image.pixel_data.shape[2] not in (3,4):
                raise ValueError("Image must be RGB, but it had %d channels" %
                                 image.pixel_data.shape[2])
            elif image.pixel_data.shape[2] == 4:
                logger.warning("Discarding alpha channel.")
                return RGBImage(image)
        return image
    
    def get_providers(self):
        """The list of providers (populated during the image discovery phase)"""
        return self.__image_providers
    
    providers = property(get_providers)
    
    def get_image_provider(self, name):
        """Get a named image provider
        
        name - return the image provider with this name
        """
        providers = filter(lambda x: x.name == name, self.__image_providers)
        assert len(providers)>0, "No provider of the %s image"%(name)
        assert len(providers)==1, "More than one provider of the %s image"%(name)
        return providers[0]
    
    def remove_image_provider(self, name):
        """Remove a named image provider
        
        name - the name of the provider to remove
        """
        self.__image_providers = filter(lambda x: x.name != name, 
                                        self.__image_providers)
        
    def clear_image(self, name):
        '''Remove the image memory associated with a provider
        
        name - the name of the provider
        '''
        self.get_image_provider(name).release_memory()
        if self.__images.has_key(name):
            del self.__images[name]
            
    def clear_cache(self):
        '''Remove all of the cached images'''
        self.__images.clear()
    
    def get_names(self):
        """Get the image provider names
        """
        return [provider.name for provider in self.providers]
    
    names = property(get_names)
    
    def add(self, name, image):
        from .cpimage import VanillaImageProvider
        old_providers = [provider for provider in self.providers
                         if provider.name == name]
        if len(old_providers) > 0:
            self.clear_image(name)
        for provider in old_providers:
            self.providers.remove(provider)
        provider = VanillaImageProvider(name,image)
        self.providers.append(provider)
        
    def set_channel_descriptors(self, channel_descriptors):
        '''Write the names and data types of the channel descriptors
        
        channel_descriptors - pipeline channel descriptors describing the
                              channels in the image set.
        '''
        for iscd in channel_descriptors:
            feature = "_".join((C_CHANNEL_TYPE, iscd.name))
            self.add_experiment_measurement(feature, iscd.channel_type)
        
    def get_channel_descriptors(self):
        '''Read the channel descriptors
        
        Returns pipeline.ImageSetChannelDescriptor instances for each
        channel descriptor specified in the experiment measurements.
        '''
        from cellprofiler.pipeline import Pipeline
        ImageSetChannelDescriptor = Pipeline.ImageSetChannelDescriptor
        iscds = []
        for feature_name in self.get_feature_names(EXPERIMENT):
            if feature_name.startswith(C_CHANNEL_TYPE):
                channel_name = feature_name[(len(C_CHANNEL_TYPE)+1):]
                channel_type = self.get_experiment_measurement(feature_name)
                if channel_type == ImageSetChannelDescriptor.CT_OBJECTS:
                    url_feature = "_".join([C_OBJECTS_URL, channel_name])
                else:
                    url_feature = "_".join([C_URL, channel_name])
                if url_feature not in self.get_feature_names(IMAGE):
                    continue
                iscds.append(ImageSetChannelDescriptor(channel_name, channel_type))
        return iscds
    
    def get_channel_descriptor(self, name):
        '''Return the channel descriptor with the given name'''
        for iscd in self.get_channel_descriptors():
            if iscd.name == name:
                return iscd
        return None
    
    def set_metadata_tags(self, metadata_tags):
        '''Write the metadata tags that are used to make an image set
        
        metadata_tags - image feature names of the metadata tags that uniquely
                        define an image set. If metadata matching wasn't used,
                        write the image number feature name.
        '''
        data = json.dumps(metadata_tags)
        self.add_experiment_measurement(M_METADATA_TAGS, data)
        
    def get_metadata_tags(self):
        '''Read the metadata tags that are used to make an image set
        
        returns a list of metadata tags
        '''
        if M_METADATA_TAGS not in self.get_feature_names(EXPERIMENT):
            return [ IMAGE_NUMBER ]
        return json.loads(self.get_experiment_measurement(M_METADATA_TAGS))

def load_measurements_from_buffer(buf):
    dir = cpprefs.get_default_output_directory()
    if not (os.path.exists(dir) and os.access(dir, os.W_OK)):
        dir = None
    fd, filename = tempfile.mkstemp(prefix='Cpmeasurements', suffix='.hdf5', dir=dir)
    if sys.platform.startswith('win'):
        # Change file descriptor mode to binary
        import msvcrt
        msvcrt.setmode(fd, os.O_BINARY)
    os.write(fd, buf)
    os.close(fd)
    try:
        return load_measurements(filename)
    finally:
        os.unlink(filename)

def load_measurements(filename, dest_file = None, can_overwrite = False,
                      run_name = None,
                      image_numbers = None):
    '''Load measurements from an HDF5 file
    
    filename - path to file containing the measurements or file-like object
               if .mat
    
    dest_file - path to file to be created. This file is used as the backing
                store for the measurements.
                
    can_overwrite - True to allow overwriting of existing measurements (not
                    supported any longer)
                    
    run_name - name of the run (an HDF file can contain measurements
               from multiple runs). By default, takes the last.
    
    returns a Measurements object
    '''
    HDF5_HEADER = (chr(137) + chr(72) + chr(68) + chr(70) + chr(13) + chr(10) +
                   chr (26) + chr(10))
    if hasattr(filename, "seek"):
        filename.seek(0)
        header = filename.read(len(HDF5_HEADER))
        filename.seek(0)
    else:
        fd = open(filename, "rb")
        header = fd.read(len(HDF5_HEADER))
        fd.close()

    if header == HDF5_HEADER:
        f, top_level = get_top_level_group(filename)
        try:
            if VERSION in f.keys():
                if run_name is not None:
                    top_level = top_level[run_name]
                else:
                    # Assume that the user wants the last one
                    last_key = sorted(top_level.keys())[-1]
                    top_level = top_level[last_key]
            m = Measurements(filename=dest_file, copy = top_level,
                             image_numbers = image_numbers)
            return m
        except:
            logger.error("Error loading HDF5 %s", filename, exc_info=True)
        finally:
            f.close()
    else:
        m = Measurements(filename = dest_file)
        m.load(filename)
        return m

class MetadataGroup(dict):
    """A set of metadata tag values and the image set indexes that match

    The MetadataGroup object represents a group of image sets that
    have the same values for a given set of tags. For instance, if an
    experiment has metadata tags of "Plate", "Well" and "Site" and
    we form a metadata group of "Plate" and "Well", then each metadata
    group will have image set indexes of the images taken of a particular
    well
    """
    def __init__(self, tag_dictionary, image_numbers):
        super(MetadataGroup, self).__init__(tag_dictionary)
        self.__image_numbers = image_numbers

    @property
    def image_numbers(self):
        return self.__image_numbers

    def __setitem__(self, tag, value):
        raise NotImplementedError("The dictionary is read-only")

def find_metadata_tokens(pattern):
    """Return a list of strings which are the metadata token names in a pattern

    pattern - a regexp-like pattern that specifies how to find
              metadata in a string. Each token has the form:
              "(?<METADATA_TAG>...match-exp...)" (matlab-style) or
              "\g<METADATA_TAG>" (Python-style replace)
              "(?P<METADATA_TAG>...match-exp..)" (Python-style search)
    """
    result = []
    while True:
        m = re.search('\\(\\?[<](.+?)[>]', pattern)
        if not m:
            m = re.search('\\\\g[<](.+?)[>]', pattern)
            if not m:
                m = re.search('\\(\\?P[<](.+?)[>]', pattern)
                if not m:
                    break
        result.append(m.groups()[0])
        pattern = pattern[m.end():]
    return result

def extract_metadata(pattern, text):
    """Return a dictionary of metadata extracted from the text

    pattern - a regexp that specifies how to find
              metadata in a string. Each token has the form:
              "\(?<METADATA_TAG>...match-exp...\)" (matlab-style) or
              "\(?P<METADATA_TAG>...match-exp...\)" (Python-style)
    text - text to be searched

    We do a little fixup in here to change Matlab searches to Python ones
    before executing.
    """
    # Convert Matlab to Python
    orig_pattern = pattern
    pattern = re.sub('(\\(\\?)([<].+?[>])', '\\1P\\2', pattern)
    match = re.search(pattern, text)
    if match:
        return match.groupdict()
    else:
        raise ValueError("Metadata extraction failed: regexp '%s' does not match '%s'" % (orig_pattern, text))

def is_well_row_token(x):
    '''True if the string represents a well row metadata tag'''
    return x.lower() in ("wellrow", "well_row", "row")

def is_well_column_token(x):
    '''true if the string represents a well column metadata tag'''
    return x.lower() in ("wellcol", "well_col", "wellcolumn", "well_column",
                         "column", "col")

def get_agg_measurement_name(agg, object_name, feature):
    '''Return the name of an aggregate measurement

    agg - one of the names in AGG_NAMES, like AGG_MEAN
    object_name - the name of the object that we're aggregating
    feature - the name of the object's measurement
    '''
    return "%s_%s_%s" % (agg, object_name, feature)

def agg_ignore_feature(feature_name):
    '''Return True if the feature is one to be ignored when aggregating'''
    if feature_name.startswith('Description_'):
        return True
    if feature_name.startswith('ModuleError_'):
        return True
    if feature_name.startswith('TimeElapsed_'):
        return True
    if feature_name == "Number_Object_Number":
        return True
    return False

class RelationshipKey:
    def __init__(self, module_number, group_number, relationship,
                 object_name1, object_name2):
        self.module_number = module_number
        self.group_number = group_number
        self.relationship = relationship
        self.object_name1 = object_name1
        self.object_name2 = object_name2

class ImageSetCache(object):
    '''An ImageSetCache holds the computed results from an image set calculation
    
    The cache remembers the following things:
    
    * Metadata key names used to match images/objects in the image set.
    
    * Image / object names in the image sets.
    
    * Metadata values used in matching.
    
    * URLs, series #, frame #, channel # for each image
    
    * Rows that have errors: the row, image or object name in error.
    
    The image set cache holds the same sort of information as the image
    URL and metadata measurements. It's purpose is to be a more informal
    collection of image set results for cases where the configuration is
    incomplete or might contain errors.
    '''
    # The name of the group hosting the image set cache
    IMAGE_SET_CACHE_GROUP = "ImageSetCache"
    # The version # of the structure.
    IMAGE_SET_CACHE_VERSION = 1
    # Store the version # in the Version attribute of the top-level group
    VERSION_ATTRIBUTE = "Version"
    # The table that holds the image set rows: an HDFCSV
    IMAGE_SET_TABLE = "ImageSetTable"
    # An Nx2 dataset giving the row and column of errors in the image set table
    ERROR_ROW_AND_COLUMN_DATASET = "ErrorRowAndColumn"
    # A descriptive error message for each error in ErrorRowAndColumn
    ERROR_MESSAGES = "ErrorMessages"
    # All metadata key names - an attribute on the image set cache group
    METADATA_KEYS = "MetadataKeys"
    # All image names - an attribute on the image set cache group
    IMAGE_NAMES = "ImageNames"
    # For each image name, either IMAGE or OBJECT depending on whether
    # the name is a name of images or objects
    IMAGE_OR_OBJECT = "ImageOrObject"
    # The row index field in the errors dataset
    ROW_INDEX = "RowIndex"
    # The index of the image name in the ImageNames attribute or the index
    # of the object name in the ObjectNames attribute
    IO_INDEX = "ImageOrObjectIndex"
    # The number of image sets in the cache
    IMAGE_SET_COUNT = "ImageSetCount"
    def __init__(self, hdf5_file):
        self.hdf5_file = hdf5_file
        assert isinstance(hdf5_file, h5py.Group)
        if self.IMAGE_SET_CACHE_GROUP in hdf5_file:
            self.image_set_cache_group = hdf5_file[self.IMAGE_SET_CACHE_GROUP]
            version = self.image_set_cache_group.attrs[self.VERSION_ATTRIBUTE]
            if version != self.IMAGE_SET_CACHE_VERSION:
                # It's a cache... sorry, if version is not correct, destroy
                del self.hdf5_file[self.IMAGE_SET_CACHE_GROUP]
                self.__has_cache = False
            else:
                self.__has_cache = True
        else:
            self.__has_cache = False
        if self.__has_cache:
            self.image_set_count = \
                self.image_set_cache_group.attrs[self.IMAGE_SET_COUNT]
            self.metadata_keys = self.load_strings_attr(self.METADATA_KEYS)
            if len(self.metadata_keys) == 0:
                self.metadata_keys = None
            self.image_names = self.load_strings_attr(self.IMAGE_NAMES)
            self.image_or_object = self.load_strings_attr(self.IMAGE_OR_OBJECT)
            self.image_set_table = HDFCSV(self.image_set_cache_group,
                                          self.IMAGE_SET_TABLE)
            self.error_row_and_column_dataset = \
                self.image_set_cache_group[self.ERROR_ROW_AND_COLUMN_DATASET]
            self.error_messages = \
                VStringArray(self.image_set_cache_group[self.ERROR_MESSAGES])
        
    def store_strings_attr(self, name, strings):
        '''Store a list of unicode strings in an attribute of the top group
        
        name - name of the attribute
        
        strings - a sequence of strings or unicode strings
        '''
        if len(strings) > 0:
            strings = [ unicode(x).encode("utf-8") for x in strings]
            self.image_set_cache_group.attrs.create(name, strings)
        elif name in self.image_set_cache_group.attrs:
            del self.image_set_cache_group.attrs[name]
        
    def load_strings_attr(self, name):
        '''Load a list of unicode strings from an attribute in the top group
        
        name - name of attribute
        
        returns a sequence of strings if the attribute exists, otherwise
        an empty sequence
        '''
        return [x.decode("utf-8") 
                for x in self.image_set_cache_group.attrs.get(name, [])]
    
    @property
    def has_cache(self):
        '''True if there are image sets in the cache'''
        return self.__has_cache
    
    class ImageSetData(object):
        '''Represents the information in one image set:
        
        key - the unique metadata values that distinguish this image set
        
        ipds - the image plane descriptors of the images in the set.
        
        errors - a sequence of errors, each of which is a two-tuple
                 of the index of the column causing the error and
                 the error message.
        '''
        def __init__(self, key, ipds, errors):
            self.key = key
            self.ipds = ipds
            self.errors = errors
            
    class ImageData(object):
        '''An alternative ducktype to IPDs'''
        def __init__(self, url, series, index, channel):
            self.url = url
            self.series = series
            self.index = index
            self.channel = channel
            
    def cache_image_set(self, 
                        image_names,
                        image_set_data,
                        metadata_keys = None):
        '''Cache the current image set
        
        image_names - a sequence two tuples of the image or object name and
                      either IMAGE or OBJECT to distinguish between the
                      two uses.
        
        image_set_data - a sequence of ImageSetData objects
        
        metadata_keys - the names of the columns that provide the unique keys
                        for each image set. Index by order if None.
        '''
        if not self.__has_cache:
            self.image_set_cache_group = self.hdf5_file.require_group(
                self.IMAGE_SET_CACHE_GROUP)
            self.image_set_cache_group.attrs[self.VERSION_ATTRIBUTE] = \
                self.IMAGE_SET_CACHE_VERSION
        self.image_names = [n for n,io in image_names]
        self.image_or_object = [io for n, io in image_names]
        self.store_strings_attr(self.IMAGE_NAMES, self.image_names)
        self.store_strings_attr(self.IMAGE_OR_OBJECT, self.image_or_object)
        if metadata_keys is None:
            self.store_strings_attr(self.METADATA_KEYS, [])
            self.metadata_keys = None
        else:
            self.store_strings_attr(self.METADATA_KEYS, metadata_keys)
            self.metadata_keys = list(metadata_keys)
        self.image_set_table = HDFCSV(self.image_set_cache_group,
                                      self.IMAGE_SET_TABLE)
        if metadata_keys is not None:
            for i, name in enumerate(metadata_keys):
                self.image_set_table.add_column(
                    name,
                    [isd.key[i] for isd in image_set_data])
        for i, name in enumerate(self.image_names):
            self.image_set_table.add_column(
                C_URL + "_" + name,
                [isd.ipds[i].url for isd in image_set_data])
            for feature, values in (
                (C_SERIES, [isd.ipds[i].series for isd in image_set_data]),
                (C_FRAME, [isd.ipds[i].index for isd in image_set_data]),
                (C_CHANNEL, [isd.ipds[i].channel for isd in image_set_data])):
                self.image_set_table.add_column(
                    feature + "_" + name, 
                    [str(value) if value is not None else "" 
                     for value in values])
        
        errors = sum(
            [[(i, idx, msg) for idx, msg in isd.errors]
             for i, isd in enumerate(image_set_data)], [])
        if self.ERROR_ROW_AND_COLUMN_DATASET in self.image_set_cache_group:
            self.error_row_and_column_dataset = \
                self.image_set_cache_group[self.ERROR_ROW_AND_COLUMN_DATASET]
            self.error_row_and_column_dataset,resize((len(errors),))
        else:
            self.error_row_and_column_dataset = \
                self.image_set_cache_group.create_dataset(
                    self.ERROR_ROW_AND_COLUMN_DATASET,
                    dtype = np.dtype([(self.ROW_INDEX, np.uint32, 1),
                                      (self.IO_INDEX, np.uint8, 1)]),
                    shape = (len(errors), ),
                    chunks = (256, ),
                    maxshape = (None, ))
            self.error_messages = VStringArray(
                self.image_set_cache_group.require_group(self.ERROR_MESSAGES))
                    
        for i, (image_set_row_number, index, msg) in enumerate(errors):
            self.error_row_and_column_dataset[i] = (
                image_set_row_number, index)
            self.error_messages[i] = msg
        self.image_set_count = len(image_set_data)
        self.image_set_cache_group.attrs[self.IMAGE_SET_COUNT] = \
            self.image_set_count        
        self.__has_cache = True
            
    def get_error_rows(self):
        '''Return the indices of rows with errors
        
        Precondition: some image set must be cached.
        '''
        if self.error_row_and_column_dataset.shape[0] == 0:
            return np.zeros(0, int)
        return np.unique(
            self.error_row_and_column_dataset[self.ROW_INDEX])
            
    def get_errors(self, idx):
        '''Get errors in the idx'th row of a data set
        
        idx - the index of the data set that might have an error
        
        returns a list of two tuples of the form:
        image_index - index of the name of the image in self.image_names
        msg - descriptive error message
        '''
        if self.error_row_and_column_dataset.shape[0] == 0:
            return []
        errors = np.where(
            self.error_row_and_column_dataset[self.ROW_INDEX] == idx)
        idxs = self.error_row_and_column_dataset[self.IO_INDEX][:]
        return [ (idxs[i], 
                  self.error_messages[i])
                 for i in errors]
    
    def get_image_set_data(self, idx):
        '''Get an ImageSetData item for the indexed image set'''
        errors = self.get_errors(idx)
        if self.metadata_keys is not None:
            key = tuple([self.image_set_table[k][idx] 
                         for k in self.metadata_keys])
        else:
            key = []
        ipds = []
        for name in self.image_names:
            url = self.image_set_table[C_URL + "_" + name][idx]
            series, index, channel = [
                None if len(value) == 0 else int(value)
                for value in [self.image_set_table[ftr + "_" + name][idx]
                              for ftr in (C_SERIES, C_FRAME, C_CHANNEL)]]
            ipds.append(self.ImageData(url, series, index, channel))
        return self.ImageSetData(key, ipds, errors)
            
            <|MERGE_RESOLUTION|>--- conflicted
+++ resolved
@@ -168,11 +168,8 @@
                  image_set_start=None,
                  filename = None,
                  copy = None,
-<<<<<<< HEAD
-                 mode = "w"):
-=======
+                 mode = "w",
                  image_numbers = None):
->>>>>>> 9a6ad989
         """Create a new measurements collection
 
         can_overwrite - DEPRECATED and has no effect
@@ -218,23 +215,17 @@
                     filename, 
                     is_temporary = is_temporary,
                     copy = copy.hdf5_dict.top_group,
-<<<<<<< HEAD
-                    mode = mode)
-=======
+                    mode = mode,
                     image_numbers=image_numbers)
->>>>>>> 9a6ad989
         elif hasattr(copy, '__getitem__') and hasattr(copy, 'keys'):
             self.hdf5_dict = HDF5Dict(
                 filename,
                 is_temporary = is_temporary,
                 copy = copy,
-<<<<<<< HEAD
-                mode = mode)
+                mode = mode,
+                image_numbers=image_numbers)
         elif copy is not None:
             raise ValueError('Copy source for measurments is neither a Measurements or HDF5 group.')
-=======
-                image_numbers=image_numbers)
->>>>>>> 9a6ad989
         else:
             self.hdf5_dict = HDF5Dict(filename, 
                                       is_temporary = is_temporary,
