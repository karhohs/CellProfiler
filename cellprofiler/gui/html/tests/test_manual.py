--- conflicted
+++ resolved
@@ -1,33 +1,17 @@
-<<<<<<< HEAD
 """
 CellProfiler is distributed under the GNU General Public License.
 See the accompanying file LICENSE for details.
 
 Copyright (c) 2003-2009 Massachusetts Institute of Technology
 Copyright (c) 2009-2013 Broad Institute
-=======
-'''Tests for cellprofiler.gui.html.manual
-
-CellProfiler is distributed under the GNU General Public License,
-but this file is licensed under the more permissive BSD license.
-See the accompanying file LICENSE for details.
-
-Copyright (c) 2003-2009 Massachusetts Institute of Technology
-Copyright (c) 2009-2012 Broad Institute
->>>>>>> 9a6ad989
 All rights reserved.
 
 Please see the AUTHORS file for credits.
 
-<<<<<<< HEAD
 Website: http://www.cellprofiler.org
 """
 
 '''Tests for cellprofiler.gui.html.manual'''
-=======
-Website: http://www.cellprofiler.org'
-'''
->>>>>>> 9a6ad989
 
 import os
 import re
