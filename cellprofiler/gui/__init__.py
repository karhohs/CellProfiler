--- conflicted
+++ resolved
@@ -42,42 +42,7 @@
 
 
 BV_DOWN = "down"
-<<<<<<< HEAD
-BV_UP = "up"
-
-
-def draw_bevel(dc, rect, width, state, shadow_pen=None, highlight_pen=None):
-    """Draw a bevel within the rectangle so the inside looks raised or lowered
-
-    dc - device context for drawing
-    rect - draw the bevel within this rectangle
-    width - the width of the bevel in pixels
-    state - either BV_DOWN for a bevel with a lowered appearance or BV_UP
-            for raised appearance
-    shadow_pen - pen to use for drawing the shadow portion of the bevel
-    highlight_pen - pen to use for drawing the light portion of the bevel
-
-    returns the coordinates of the inside rectangle
-    """
-    import wx
-    if shadow_pen is None:
-        shadow_pen = wx.Pen(wx.SystemSettings.GetColour(wx.SYS_COLOUR_3DSHADOW))
-    if highlight_pen is None:
-        highlight_pen = wx.Pen(wx.SystemSettings.GetColour(wx.SYS_COLOUR_3DHIGHLIGHT))
-    top_left_pen = (state == BV_UP and highlight_pen) or shadow_pen
-    bottom_right_pen = (state == BV_UP and shadow_pen) or highlight_pen
-    for i in range(width):
-        dc.Pen = top_left_pen
-        dc.DrawLine(rect.Left, rect.Top, rect.Left, rect.Bottom)
-        dc.DrawLine(rect.Left, rect.Top, rect.Right, rect.Top)
-        dc.Pen = bottom_right_pen
-        dc.DrawLine(rect.Right, rect.Bottom, rect.Left, rect.Bottom)
-        dc.DrawLine(rect.Right, rect.Bottom, rect.Right, rect.Top)
-        rect = wx.Rect(rect.Left + 1, rect.Top + 1, rect.width - 2, rect.height - 2)
-    return rect
-=======
 BV_UP   = "up"
->>>>>>> 9d9969b6
 
 
 def draw_item_selection_rect(window, dc, rect, flags):
